--- conflicted
+++ resolved
@@ -3,11 +3,7 @@
 ###Python PyQt5 Widget for use in 10micron Mount environment in combination SGPro / Stickstation / OpenWeather and some more ASCOM parts
 (C) Michael Würtenberger 2016
 
-<<<<<<< HEAD
-## Version _1.06_
-=======
 ## Version 1.07
->>>>>>> ea39ee42
 
 # Important:
 ##### I changed the distribution model to python package (makes it a lot easier to install) and the tool got a name: MountWizzard :-)
