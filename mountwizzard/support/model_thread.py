############################################################
# -*- coding: utf-8 -*-
#
# Python-based Tool for interaction with the 10micron mounts
# GUI with PyQT5 for python
# Python  v3.5
#
# Michael Würtenberger
# (c) 2016
#
# Licence APL2.0
#
############################################################

import logging
import math
import time
import os
from shutil import copyfile
# threading
from PyQt5 import QtCore
# library for fits file handling
import pyfits
# for the sorting
from operator import itemgetter
# for handling SGPro interface
from support.sgpro import SGPro
from support.analyse import Analyse


def waitSettlingTime(timeDelay):                                                                                            # wait settling time
    time.sleep(timeDelay)                                                                                                   # just waiting


class Model(QtCore.QThread):
    logger = logging.getLogger('Model')                                                                                     # logging enabling
    signalModelConnected = QtCore.pyqtSignal(bool, name='ModelConnected')                                                   # message for errors
    signalModelCommand = QtCore.pyqtSignal([str], name='ModelCommand')                                                      # commands to sgpro thread
    signalModelAzAltPointer = QtCore.pyqtSignal([float, float], name='ModelAzAltPointer')                                   # setting az/alt pointer in charts
    signalModelRedrawRefinement = QtCore.pyqtSignal(bool, name='ModelRedrawRefinementPoints')                               # redraw refinement chart
    signalModelRedrawBase = QtCore.pyqtSignal(bool, name='ModelRedrawBasePoints')                                           # redraw base charts

    def __init__(self, ui, mount, dome, messageQueue, commandQueue, dataQueue, LogQueue):
        super().__init__()
        self.signalModelCommand.connect(self.command)                                                                       # signal for receiving commands to modeling from GUI
        self.mount = mount                                                                                                  # class reference for mount control
        self.dome = dome                                                                                                    # class reference for dome control
        self.ui = ui                                                                                                        # class for GUI object
        self.messageQueue = messageQueue                                                                                    # queue for sending error messages in GUI
        self.commandQueue = commandQueue                                                                                    # command queue for mount
        self.dataQueue = dataQueue                                                                                          # Feedback queue for Data
        self.LogQueue = LogQueue                                                                                            # GUI output windows messages in modeling windows
        self.SGPro = SGPro()                                                                                                # wrapper class SGPro REST API
        self.Analyse = Analyse()                                                                                            # use Class for saving analyse data
        self.horizonPoints = []                                                                                             # point out of file for showing the horizon
        self.BasePoints = []                                                                                                # base point out of a file for modeling
        self.RefinementPoints = []                                                                                          # refinement point out of file for modeling
        self.alignmentPoints = []                                                                                           # placeholder for all points, which were modeled
        self.connected = False                                                                                              # connection to SGPro
        self.cancel = False                                                                                                 # cancelling the modeling
        self.modelAnalyseData = []                                                                                          # analyse data for model
        self.captureFile = 'model_cap.fit'                                                                                  # filename for capturing file
        self.counter = 0                                                                                                    # counter for main loop
        self.command = ''                                                                                                   # command buffer
        self.errSum = 0.0                                                                                                   # resetting all the counting data for the model
        self.numCheckPoints = 0                                                                                             # number og checkpoints done
        self.results = []                                                                                                   # error results
        self.sub = False                                                                                                    # use subframes when imaging
        self.sizeX = 0                                                                                                      # sizeX of subframe
        self.sizeY = 0                                                                                                      # sizeY of subframe
        self.offX = 0                                                                                                       # offsetX for subframe
        self.offY = 0                                                                                                       # offsetY for subframe

    def run(self):                                                                                                          # runnable for doing the work
        self.counter = 0                                                                                                    # cyclic counter
        while True:                                                                                                         # thread loop for doing jobs
            if self.command == 'RunBaseModel':                                                                              # actually doing by receiving signals which enables
                self.command = ''                                                                                           # only one command at a time, last wins
                self.runBaseModel()                                                                                         # should be refactored to queue only without signal
            elif self.command == 'RunRefinementModel':                                                                      #
                self.command = ''                                                                                           #
                self.runRefinementModel()                                                                                   #
            elif self.command == 'RunAnalyseModel':                                                                         #
                self.command = ''                                                                                           #
                self.runAnalyseModel()                                                                                      #
            elif self.command == 'ClearAlignmentModel':                                                                     #
                self.command = ''                                                                                           #
                self.clearAlignmentModel()                                                                                  #
            elif self.command == 'SortBasePoints':                                                                          #
                self.command = ''                                                                                           #
                self.sortPoints('base')                                                                                     #
            elif self.command == 'SortRefinementPoints':                                                                    #
                self.command = ''                                                                                           #
                self.sortPoints('refinement')                                                                               #
            elif self.command == 'GenerateDSOPoints':                                                                       #
                self.command = ''                                                                                           #
                self.generateDSOPoints()                                                                                    #
            elif self.command == 'GenerateDensePoints':                                                                     #
                self.command = ''                                                                                           #
                self.generateDensePoints()                                                                                  #
            elif self.command == 'GenerateNormalPoints':                                                                    #
                self.command = ''                                                                                           #
                self.generateNormalPoints()                                                                                 #
            elif self.command == 'GenerateGridPoints':                                                                      #
                self.command = ''                                                                                           #
                self.generateGridPoints()                                                                                   #
            elif self.command == 'GenerateBasePoints':                                                                      #
                self.command = ''                                                                                           #
                self.generateBasePoints()                                                                                   #
            elif self.command == 'DeleteBelowHorizonLine':                                                                  #
                self.command = ''                                                                                           #
                self.deleteBelowHorizonLine()                                                                               #
            if self.counter % 10 == 0:                                                                                      # standard cycles in model thread fast
                self.getStatusFast()                                                                                        # calling fast part of status
            if self.counter % 20 == 0:                                                                                      # standard cycles in model thread slow
                self.getStatusSlow()                                                                                        # calling slow part of status
            self.counter += 1                                                                                               # loop +1
            time.sleep(.1)                                                                                                  # wait for the next cycle
        self.terminate()                                                                                                    # closing the thread at the end

    def __del__(self):                                                                                                      # remove thread
        self.wait()

    def command(self, command):                                                                                             # dispatcher of commands inside thread
        if command == 'CancelBaseModel':                                                                                    # check the command
            self.command = ''                                                                                               # reset the command
            self.cancel = True                                                                                              # set cancel flag
            self.ui.btn_cancelBaseModel.setStyleSheet('background-color: red')                                              # reset color of button
        elif command == 'CancelRefinementModel':                                                                            # check the command
            self.command = ''                                                                                               # reset the command buffer
            self.cancel = True                                                                                              # set cancel flag
            self.ui.btn_cancelRefinementModel.setStyleSheet('background-color: red')                                        # reset color of button
        elif command == 'CancelAnalyseModel':                                                                               #
            self.command = ''                                                                                               #
            self.cancel = True                                                                                              #
            self.ui.btn_cancelAnalyseModel.setStyleSheet('background-color: red')                                           # reset color of button
        else:
            self.command = command                                                                                          # passing the command to main loop of thread

    def getStatusSlow(self):                                                                                                # check SGPro running
        suc, mes = self.SGPro.checkConnection()                                                                             # check status of SGPro
        self.connected = suc                                                                                                # set status for internal use
        self.signalModelConnected.emit(suc)                                                                                 # send status to GUI
        if not suc:                                                                                                         # otherwise
            self.logger.debug('getStatusSlow -> No SGPro connection: {0}'.format(mes))                                      # debug message

    def getStatusFast(self):                                                                                                # fast status
        pass                                                                                                                # actually no fast status

    def loadModelPoints(self, modelPointsFileName, modeltype):                                                              # load model point file from MM als list from tuples
        if modeltype == 'base':                                                                                             # check type of model file
            self.BasePoints = []                                                                                            # reset BasePoints
        else:                                                                                                               #
            self.RefinementPoints = []                                                                                      # reset  points
        try:                                                                                                                # fault tolerance, if file io fails
            with open('config/' + modelPointsFileName) as fileHandle:                                                       # run over complete file
                for line in fileHandle:                                                                                     # run over lines
                    convertedLine = line.rstrip('\n').split(':')                                                            # format is same as Per's MM
                    Point = (int(convertedLine[0]), int(convertedLine[1]))                                                  # take data from line
                    if len(convertedLine) == 2:                                                                             # in MM format base and refinement are included
                        if modeltype == 'refinement':                                                                       # Switch for type
                            self.RefinementPoints.append(Point)                                                             # add data to the adequate list
                    else:
                        if modeltype == 'base':
                            self.BasePoints.append(Point)
            fileHandle.close()                                                                                              # close file
        except Exception as e:                                                                                              # handle exception
            self.messageQueue.put('Error loading model points from {0} error:{1}!'.format(modelPointsFileName, e))          # Gui message
            self.logger.error('loadModelPoints -> {0} could not be loaded error{1}'.format(modelPointsFileName, e))         # log output

    def sortPoints(self, modeltype):                                                                                        # sorting point for performance
        if modeltype == 'base':                                                                                             # check type of sorting
            points = self.BasePoints                                                                                        # starting with point equals base points
        else:                                                                                                               # otherwise
            points = self.RefinementPoints                                                                                  # take the refinement points
        if len(points) == 0:                                                                                                # if no basepoints, than no sort
            self.logger.warning('sortBasePoints -> There are no {0}points to sort'.format(modeltype))
            return
        westSide = []                                                                                                       # split west and east side of pier
        eastSide = []                                                                                                       # and reset them
        a = sorted(points, key=itemgetter(0))                                                                               # first sort for az
        for i in range(0, len(a)):                                                                                          # split flip sides
            if a[i][0] >= 180:                                                                                              # choose the right side
                westSide.append((a[i][0], a[i][1]))                                                                         # add the point tto list
            else:                                                                                                           #
                eastSide.append((a[i][0], a[i][1]))                                                                         #
        westSide = sorted(westSide, key=itemgetter(1))                                                                      # sort west flipside
        eastSide = sorted(eastSide, key=itemgetter(1))                                                                      # sort east flipside
        if modeltype == 'base':
            self.BasePoints = eastSide + westSide                                                                           # put them together
            self.signalModelRedrawBase.emit(True)                                                                           # update graphics
        else:
            self.RefinementPoints = eastSide + westSide                                                                     # put them together
            self.signalModelRedrawRefinement.emit(True)                                                                     # update graphics

    def loadHorizonPoints(self, horizonPointsFileName):                                                                     # load a ModelMaker model file, return base & refine points as lists of (az,alt) tuples
        hp = []                                                                                                             # clear cache
        try:                                                                                                                # try opening the file
            with open('config/' + horizonPointsFileName) as f:                                                              # run through file
                for line in f:                                                                                              # run through lines
                    m = line.rstrip('\n').split(':')                                                                        # split the values
                    point = (int(m[0]), int(m[1]))                                                                          # get point data
                    hp.append(point)                                                                                        # add the point
            f.close()                                                                                                       # close file again
        except Exception as e:                                                                                              # handle exception
            self.messageQueue.put('Error loading horizon points: {0}'.format(e))                                            # show on GUI
            self.logger.error('loadHorizonPoints -> Error loading horizon points: {0}'.format(e))                           # write to logger
            return                                                                                                          # stop routine
        hp = sorted(hp, key=itemgetter(0))                                                                                  # list should be sorted, but I do it for security anyway
        self.horizonPoints = []                                                                                             # clear horizon variable
        az_last = 0                                                                                                         # starting azimuth
        alt_last = 0                                                                                                        # starting altitude
        for i in range(0, len(hp)):                                                                                         # run through all points an link them via line
            az_act = hp[i][0]                                                                                               # get az from point of file
            alt_act = hp[i][1]                                                                                              # get alt from point of file
            if az_act > az_last:                                                                                            # if act az is greater than last on, we have to draw a line
                incline = (alt_act - alt_last) / (az_act - az_last)                                                         # calculation the line incline
                for j in range(az_last, az_act):                                                                            # run through the space, where no points are given in the file
                    point = (j, int(alt_last + incline * (j - az_last)))                                                    # calculation value of next point
                    self.horizonPoints.append(point)                                                                        # add the interpolated point to list
            else:                                                                                                           # otherwise no interpolation
                self.horizonPoints.append(hp[i])                                                                            # add the point to list, no interpolation needed
            az_last = az_act                                                                                                # set az value to next point
            alt_last = alt_act                                                                                              # same to alt value

    def isAboveHorizonLine(self, point):                                                                                    # check, if point is above horizon list (by horizon file)
        if len(self.horizonPoints) > 0:                                                                                     # check if there are horizon points
            if point[1] > self.horizonPoints[int(point[0])][1]:                                                             # simple comparison. important: each Int(az) has value set
                return True                                                                                                 # point is above -> True
            else:                                                                                                           #
                return False                                                                                                # points are below the horizon line -> False
        else:                                                                                                               #
            return True                                                                                                     # if there is no horizon line, all are in

    def deleteBelowHorizonLine(self):                                                                                       # remove points from modeling, if below horizon
        i = 0                                                                                                               # list index
        while i < len(self.RefinementPoints):                                                                               # loop for generating list index of point which is below horizon
            if self.isAboveHorizonLine(self.RefinementPoints[i]):                                                           #
                i += 1                                                                                                      # if ok , keep him
            else:                                                                                                           #
                del self.RefinementPoints[i]                                                                                # otherwise delete point from list
        self.signalModelRedrawRefinement.emit(True)                                                                         # update graphics

    def transformCelestialHorizontal(self, ha, dec):
        self.mount.transform.SetJ2000(ha, dec)                                                                              # set J2000 ra, dec
        alt = self.mount.transform.ElevationTopocentric                                                                     # convert alt
        az = self.mount.transform.AzimuthTopocentric                                                                        # convert az
        return az, alt

    def generateDSOPoints(self):                                                                                            # model points along dso path
        if self.mount.connected:
            self.ui.btn_generateDSOPoints.setStyleSheet('background-color: rgb(42, 130, 218)')                              # take some time, therefore coloring button during execution
            self.RefinementPoints = []                                                                                      # clear point list
            for i in range(0, 25):                                                                                          # round model point from actual az alt position 24 hours
                ra = self.mount.degStringToDecimal(self.ui.le_trackRA.text()) + i / 12.0                                    # Transform text to hours format
                if ra >= 24:
                    ra -= 24
                dec = self.mount.degStringToDecimal(self.ui.le_trackDEC.text())                                             # Transform text to degree format
                self.mount.transform.SetJ2000(ra, dec)                                                                      # set data in J2000
                alt = int(self.mount.transform.ElevationTopocentric)                                                        # take az data
                az = int(self.mount.transform.AzimuthTopocentric)                                                           # take alt data
                print(ra, dec, az, alt)
                if alt > 0:                                                                                                 # we only take point alt > 0
                    self.RefinementPoints.append((az, alt))                                                                 # add point to list
                self.signalModelRedrawRefinement.emit(True)                                                                 # update graphics
            self.ui.btn_generateDSOPoints.setStyleSheet('background-color: rgb(32,32,32); color: rgb(192,192,192)')         # color button back, routine finished

    def generateDensePoints(self):                                                                                          # generate pointcloud in greater circles of sky
        if self.mount.connected:
            self.ui.btn_generateDensePoints.setStyleSheet('background-color: rgb(42, 130, 218)')                            # tale some time, color button fro showing running
            self.RefinementPoints = []                                                                                      # clear pointlist
            west = []                                                                                                       # no sorting, point will be for west and east prepared
            east = []                                                                                                       #
            for dec in range(-10, 90, 10):                                                                                  # range, actually referenced from european situation
                if dec < 30:                                                                                                # has to be generalized
                    step = -15                                                                                              # lower dec, more point
                elif dec < 70:
                    step = -10
                else:
                    step = -30                                                                                              # higher dec. less point (anyway denser)
                for ha in range(239, 0, step):                                                                              # for complete 24 hourangle
                    az, alt = self.transformCelestialHorizontal(ha/10, dec)                                                 # do the transformation to alt az
                    if alt > 0:                                                                                             # only point with alt > 0 are taken
                        if az > 180:                                                                                        # put to the right list
                            east.append((int(az), int(alt)))                                                                # add to east
                        else:
                            west.append((int(az), int(alt)))                                                                # add to west
                self.RefinementPoints = west + east                                                                         # combine pointlist
                self.signalModelRedrawRefinement.emit(True)                                                                 # update graphics
            self.ui.btn_generateDensePoints.setStyleSheet('background-color: rgb(32,32,32); color: rgb(192,192,192)')       # routing finished, coloring default

    def generateNormalPoints(self):
        if self.mount.connected:
            self.ui.btn_generateNormalPoints.setStyleSheet('background-color: rgb(42, 130, 218)')                           # tale some time, color button fro showing running
            self.RefinementPoints = []                                                                                      # clear pointlist
            west = []                                                                                                       # no sorting, point will be for west and east prepared
            east = []                                                                                                       #
            for dec in range(-15, 90, 15):                                                                                  # range, actually referenced from european situation
                if dec < 60:                                                                                                # has to be generalized
                    step = -1                                                                                               # lower dec, more point
                else:
                    step = -2                                                                                               # higher dec. less point (anyway denser)
                for ha in range(23, -1, step):                                                                              # for complete 24 hourangle
                    az, alt = self.transformCelestialHorizontal(ha, dec)                                                    # do the transformation to alt az
                    if alt > 0:                                                                                             # only point with alt > 0 are taken
                        if az > 180:                                                                                        # put to the right list
                            east.append((int(az), int(alt)))                                                                # add to east
                        else:
                            west.append((int(az), int(alt)))                                                                # add to west
                self.RefinementPoints = west + east                                                                         # combine pointlist
                self.signalModelRedrawRefinement.emit(True)                                                                 # update graphics
            self.ui.btn_generateNormalPoints.setStyleSheet('background-color: rgb(32,32,32); color: rgb(192,192,192)')      # routing finished, coloring default

    def generateGridPoints(self):                                                                                           # model points along dso path
        self.ui.btn_generateGridPoints.setStyleSheet('background-color: rgb(42, 130, 218)')                                 # take some time, therefore coloring button during execution
        self.RefinementPoints = []                                                                                          # clear point list
        for az in range(0, 360, 30):                                                                                        # make point for all azimuth
            for alt in range(20, 90, 10):                                                                                   # make point for all altitudes
                self.RefinementPoints.append((az, alt))                                                                     # add point to list
            self.signalModelRedrawRefinement.emit(True)                                                                     # update graphics
        self.ui.btn_generateGridPoints.setStyleSheet('background-color: rgb(32,32,32); color: rgb(192,192,192)')            # color button back, routine finished

    def generateBasePoints(self):                                                                                           # do base point equally distributed
        self.BasePoints = []                                                                                                # clear it
        az = int(float(self.ui.azimuthBase.value()))                                                                        # get az value from gui
        alt = int(float(self.ui.altitudeBase.value()))                                                                      # same to alt value
        for i in range(0, 3):                                                                                               # we need 3 basepoints
            azp = i * 120 + az                                                                                              # equal distance of 120 degree in az
            if azp > 360:                                                                                                   # value range 0-360
                azp -= 360                                                                                                  # shift it if necessary
            point = (azp, alt)                                                                                              # generate the point value az,alt
            self.BasePoints.append(point)                                                                                   # put it to list
        self.signalModelRedrawBase.emit(True)                                                                               # redraw the chart

    def clearAlignmentModel(self):
        self.ui.btn_clearAlignmentModel.setStyleSheet('background-color: rgb(42, 130, 218)')
        self.modelAnalyseData = []
        self.LogQueue.put('Clearing alignment model - taking 4 seconds. \n\n')
        self.commandQueue.put('ClearAlign')
        time.sleep(4)                                                                                                       # we are waiting 4 seconds like Per did (don't know if necessary)
        self.ui.btn_clearAlignmentModel.setStyleSheet('background-color: rgb(32,32,32); color: rgb(192,192,192)')

    def runBaseModel(self):
        if self.connected:
            self.ui.btn_runBaseModel.setStyleSheet('background-color: rgb(42, 130, 218)')
            if len(self.BasePoints) > 0:
                self.modelAnalyseData = self.runModel('Base', self.BasePoints)
            else:
                self.logger.warning('runBaseModel -> There are no Basepoints to model')
            name = time.strftime("%Y-%m-%d-%H-%M-%S", time.gmtime()) + '_base_run.txt'                                      # generate name of analyse file
            self.Analyse.saveData(self.modelAnalyseData, name)                                                              # save the data
            self.ui.le_analyseFileName.setText(name)                                                                        # set data name in GUI to start over quickly
            self.ui.btn_runBaseModel.setStyleSheet('background-color: rgb(32,32,32); color: rgb(192,192,192)')

    def runRefinementModel(self):
        if self.connected:
            self.ui.btn_runRefinementModel.setStyleSheet('background-color: rgb(42, 130, 218)')
            if len(self.RefinementPoints) > 0:
                self.modelAnalyseData = self.runModel('Refinement', self.RefinementPoints)
            else:
                self.logger.warning('runRefinementModel -> There are no Refinement Points to model')
            name = time.strftime("%Y-%m-%d-%H-%M-%S", time.gmtime()) + '_refinement_run.txt'                                # generate name of analyse file
            self.ui.le_analyseFileName.setText(name)                                                                        # set data name in GUI to start over quickly
            self.Analyse.saveData(self.modelAnalyseData, name)                                                              # save the data
            self.ui.btn_runRefinementModel.setStyleSheet('background-color: rgb(32,32,32); color: rgb(192,192,192)')

    def runAnalyseModel(self):
        if self.connected:                                                                                                  # cam has to be connected
            self.ui.btn_runAnalyseModel.setStyleSheet('background-color: rgb(42, 130, 218)')                                # button blue (running)
            if len(self.RefinementPoints + self.BasePoints) > 0:                                                            # there should be some points
                self.modelAnalyseData = self.runModel('Analyse', self.BasePoints + self.RefinementPoints)                   # run the analyse
            else:                                                                                                           # otherwise omit the run
                self.logger.warning('runAnalyseModel -> There are no Refinement or Base Points to model')                   # write error log
            name = time.strftime("%Y-%m-%d-%H-%M-%S", time.gmtime()) + '_analyse_run.txt'                                   # generate name of analyse file
            self.ui.le_analyseFileName.setText(name)                                                                        # set data name in GUI to start over quickly
            self.Analyse.saveData(self.modelAnalyseData, name)                                                              # save the data
            self.ui.btn_runAnalyseModel.setStyleSheet('background-color: rgb(32,32,32); color: rgb(192,192,192)')

    def slewMountDome(self, az, alt):                                                                                       # slewing mount and dome to alt az point
        self.commandQueue.put('Sz{0:03d}*00'.format(az))                                                                    # Azimuth setting
        self.commandQueue.put('Sa+{0:02d}*00'.format(alt))                                                                  # Altitude Setting
        if self.ui.checkTestWithoutMount.isChecked():                                                                       # if simulation
            self.mount.signalMountAzAltPointer.emit(az, alt)                                                                # just set the pointer, normally done from mount thread
            time.sleep(0.5)                                                                                                 # wait 0.5 s the you can watch
        else:                                                                                                               # otherwise
            self.commandQueue.put('MS')                                                                                     # initiate slewing
            if self.ui.checkSlewDome.isChecked() and self.dome.connected:                                                   # if there is a dome, should be slewed as well
                self.dome.ascom.SlewToAzimuth = az                                                                          # set azimuth coordinate
                time.sleep(2.5)                                                                                             # wait for mount to start
                while self.mount.slewing or self.dome.ascom.Slewing:                                                        # wait for tracking = 7 or dome not slewing
                    time.sleep(.1)                                                                                          # loop time
            else:
                time.sleep(2.5)                                                                                             # wait for mount to start
                while self.mount.slewing:                                                                                   # wait for tracking = 7 or dome not slewing
                    time.sleep(.1)                                                                                          # loop time

    def prepareCaptureImageSubframes(self, scale):                                                                          # get camera data for doing subframes
        suc, mes, sizeX, sizeY, canSubframe = self.SGPro.SgGetCameraProps()                                                 # look for capabilities of cam
        self.logger.debug('prepareCaptureSubframe-> camera props: {0}, {1}, {2}'.format(sizeX, sizeY, canSubframe))         # debug data
        if suc:                                                                                                             # if cam props are there
            if canSubframe:                                                                                                 # if camera could do subframes
                sizeXsub = int(sizeX * scale)                                                                               # size inner window
                sizeYsub = int(sizeY * scale)                                                                               # size inner window
                offX = int((sizeX - sizeXsub) / 2)                                                                          # offset is half of the rest
                offY = int((sizeY - sizeYsub) / 2)                                                                          # same in y
                return True, sizeXsub, sizeYsub, offX, offY                                                                 # return values
            else:                                                                                                           # otherwise error
                self.logger.warning('prepareCaptureSubframe-> Camera does not support subframe error: {0}'.format(mes))     # log message
                return False, 0, 0, 0, 0                                                                                    # default without subframe

    def capturingImage(self, index, jd, ra, dec, az, alt, sub, sX, sY, oX, oY):                                             # capturing image
        self.LogQueue.put('Capturing image for model point {0:2d}...'.format(index + 1))                                    # gui output
        guid = ''                                                                                                           # define guid
        imagepath = ''                                                                                                      # define imagepath
        mes = ''                                                                                                            # define message
        jd = float(jd)
        if not self.ui.checkTestWithoutCamera.isChecked():                                                                  # if it's not simulation, we start imaging
            self.logger.debug('capturingImage-> params: BIN: {0} ISO:{1} EXP:{2} Path: {3}'
                              .format(self.ui.cameraBin.value(), int(float(self.ui.isoSetting.value())),
                                      self.ui.cameraExposure.value(),
                                      self.ui.le_imageDirectoryName.text() + '/' + self.captureFile))                       # write logfile
            if self.ui.checkFastDownload.isChecked():                                                                       # if camera is supporting high speed download
                speed = 'HiSpeed'                                                                                           # we can use it for improved modeling speed
            else:                                                                                                           # otherwise
                speed = 'Normal'                                                                                            # standard speed
            suc, mes, guid = self.SGPro.SgCaptureImage(binningMode=self.ui.cameraBin.value(),
                                                       exposureLength=self.ui.cameraExposure.value(),
                                                       isoMode=int(float(self.ui.isoSetting.value())),
                                                       gain='High', speed=speed, frameType='Light',
                                                       path=self.ui.le_imageDirectoryName.text() + '/' + self.captureFile,
                                                       useSubframe=sub, posX=oX, posY=oY, width=sX, height=sY)              # start imaging with parameters. HiSpeed and DSLR doesn't work with SGPro
        else:                                                                                                               # otherwise its simulation
            suc = True                                                                                                      # success is always true
        if suc:                                                                                                             # if we successfully starts imaging, we ca move on
            if not self.ui.checkTestWithoutCamera.isChecked():                                                              # if we simulate, we cannot wait for SGPro, there is nothing !
                while True:                                                                                                 # waiting for the image download before proceeding
                    suc, imagepath = self.SGPro.SgGetImagePath(guid)                                                        # there is the image path, once the image is downloaded
                    if suc:                                                                                                 # until then, the link is only the receipt
                        break                                                                                               # stopping the loop
                    else:                                                                                                   # otherwise
                        time.sleep(0.5)                                                                                     # wait for 0.5 seconds
                self.logger.debug('capturingImage -> getImagePath-> suc: {0}, imagepath: {1}'.format(suc, imagepath))       # debug output
                hint = float(self.ui.pixelSize.value()) * 206.6 / float(self.ui.focalLength.value())                        # calculating hint with focal length and pixel size of cam
                fitsFileHandle = pyfits.open(imagepath, mode='update')                                                      # open for adding field info
                fitsHeader = fitsFileHandle[0].header                                                                       # getting the header part
                fitsHeader['DATE-OBS'] = time.strftime('%Y-%m-%dT%H:%M:%S.0', time.gmtime((jd - 2440587.5) * 86400))        # set time to current time of the mount
<<<<<<< HEAD
                h, m, s, sign = self.mount.decimalToDegree(ra)                                                               # convert
=======
                h, m, s, sign = self.mount.decimalToDegree(ra)                                                              # convert
>>>>>>> ea39ee42
                fitsHeader['OBJCTRA'] = '{0:02} {1:02} {2:02}'.format(h, m, s)                                              # set the point coordinates from mount in J2000 as hi nt precision 2 ???
                h, m, s, sign = self.mount.decimalToDegree(dec)                                                             # convert
                fitsHeader['OBJCTDEC'] = '{0}{1:02} {2:02} {3:02}'.format(sign, h, m, s)                                    # set dec as well
                fitsHeader['CDELT1'] = str(hint)                                                                            # x is the same as y
                fitsHeader['CDELT2'] = str(hint)                                                                            # and vice versa
                fitsHeader['MW-AZ'] = str(az)                                                                               # x is the same as y
                fitsHeader['MW_ALT'] = str(alt)                                                                             # and vice versa
                self.logger.debug(
                    'capturingImage -> DATE-OBS: {0}, OBJCTRA: {1} OBJTDEC: {2} CDELT: {3}'.format(
                        fitsHeader['DATE-OBS'], fitsHeader['OBJCTRA'], fitsHeader['OBJCTDEC'], hint))                       # write all header data to debug
                fitsFileHandle.flush()                                                                                      # write all to disk
                fitsFileHandle.close()                                                                                      # close FIT file
                self.LogQueue.put('\tImage path: {0}\n'.format(imagepath))                                                  # Gui output
                return True, 'success', imagepath                                                                           # return true message imagepath
            else:                                                                                                           # If we test without camera, we need to take pictures of test
                imagepath = self.ui.le_imageDirectoryName.text() + '/' + self.captureFile                                   # set imagepath to default
                copyfile(os.getcwd() + '/testimages/model_cap-{0}.fit'.format(index), imagepath)                            # copy testfile instead of imaging
                self.LogQueue.put('\tImage path: {0}\n'.format(imagepath))                                                  # Gui output
                return True, 'testsetup', imagepath                                                                         # return true test message imagepath
        else:                                                                                                               # otherwise
            return False, mes, ''                                                                                           # image capturing was failing, writing message from SGPro back

    def solveImage(self, modeltype, imagepath):                                                                             # solving image based on information inside the FITS files, no additional info
        hint = float(self.ui.pixelSize.value()) * 206.6 * float(self.ui.cameraBin.value()) / float(self.ui.focalLength.value())    # calculating hint for solve
        if modeltype == 'Base':                                                                                             # base type could be done with blind solve
            suc, mes, guid = self.SGPro.SgSolveImage(imagepath, scaleHint=hint, blindSolve=self.ui.checkUseBlindSolve.isChecked(), useFitsHeaders=True)
        else:                                                                                                               # otherwise
            suc, mes, guid = self.SGPro.SgSolveImage(imagepath, scaleHint=hint, blindSolve=False, useFitsHeaders=True)      # solve without blind
        self.logger.debug('solveImage     -> suc:{0} mes:{1} scalehint:{2}'.format(suc, mes, hint))                         # debug output
        if not suc:                                                                                                         # if we failed to start solving
            self.LogQueue.put('\t\t\tSolving could not be started: ' + mes)                                                 # Gui output
            self.logger.warning('solveImage     -> no start {0}'. format(mes))                                                  # debug output
            return False, 0, 0, 0, 0, 0, 0, 0                                                                               # default parameters without success
        while True:                                                                                                         # retrieving solving data in loop
            suc, mes, ra_sol, dec_sol, scale, angle, timeTS = self.SGPro.SgGetSolvedImageData(guid)                         # retrieving the data from solver
            dec_sol = float(dec_sol)                                                                                        # convert to float
            ra_sol = float(ra_sol)                                                                                          #
            scale = float(scale)                                                                                            #
            angle = float(angle)                                                                                            #
            timeTS = float(timeTS)                                                                                          #
            mes = mes.strip('\n')                                                                                           # sometimes there are heading \n in message
            if mes[:7] in ['Matched', 'Solve t']:                                                                           # if there is success, we can move on
                self.logger.debug('solveImage solv-> ra:{0} dec:{1} suc:{2} mes:{3}'.format(ra_sol, dec_sol, suc, mes))
                fitsFileHandle = pyfits.open(imagepath, mode='readonly')                                                    # open for getting telescope coordinates
                fitsHeader = fitsFileHandle[0].header                                                                       # getting the header part
                ra_fits = self.mount.degStringToDecimal(fitsHeader['OBJCTRA'], ' ')                                         # convert to decimals the ra of original pointing of mount
                dec_fits = self.mount.degStringToDecimal(fitsHeader['OBJCTDEC'], ' ')                                       # convert to decimals the dec of original pointing of mount
                fitsFileHandle.close()                                                                                      # close FIT file. All the data was store in FITS so batch could be made
                return True, ra_fits, ra_sol, dec_fits, dec_sol, scale, angle, timeTS                                       # return values after successful solving
            elif mes != 'Solving':                                                                                          # general error
                self.LogQueue.put('\t\t\tError:  ' + mes)                                                                   # Gui output
                self.logger.debug('solveImage solv-> suc:{0} mes:{1} guid:{2}'.format(suc, mes, guid))                  # debug output
                return False, 0, 0, 0, 0, 0, 0, 0                                                                           # default parameters without success
            else:                                                                                                           # otherwise
                if self.ui.checkUseBlindSolve.isChecked():                                                                  # when using blind solve, it takes 30-60 s
                    time.sleep(5)                                                                                           # therefore slow cycle
                else:                                                                                                       # local solver takes 1-2 s
                    time.sleep(.25)                                                                                         # therefore quicker cycle

    def addRefinementStar(self, ra, dec):                                                                                   # add refinement star during model run
        if len(self.ui.le_refractionTemperature.text()) > 0:                                                                # set refraction temp
            self.mount.transform.SiteTemperature = float(self.ui.le_refractionTemperature.text())                           # set it if string available
        else:                                                                                                               # otherwise
            self.mount.transform.SiteTemperature = 20.0                                                                     # set it to 20.0 degree c
        self.mount.transform.SetJ2000(float(ra), float(dec))                                                                # set coordinates in J2000 (solver)
        if not self.ui.checkTestWithoutMount.isChecked():                                                                   # test setup without mount. can't refine with simulation
            h, m, s, sign = self.mount.decimalToDegree(self.mount.transform.RATopocentric)                                  # convert to Jnow
            self.mount.sendCommand('Sr{0:02d}:{1:02d}:{2:04.2f}'.format(h, m, s))                                           # Write jnow ra to mount
            h, m, s, sign = self.mount.decimalToDegree(self.mount.transform.DecTopocentric)                                 # convert to Jnow
<<<<<<< HEAD
            self.mount.sendCommand('Sd{0:+02d}*{1:02d}:{2:04.2f}'.format(h, m, s))
=======
            self.mount.sendCommand('Sd{0:+02d}*{1:02d}:{2:04.2f}'.format(h, m, s))                                          # Write jnow dec to mount
>>>>>>> ea39ee42
            self.logger.debug('addRefinementSt -> ra:{0} dec:{1}'.format(self.mount.transform.RATopocentric, self.mount.transform.DecTopocentric))  # debug output
            sync_result = self.mount.sendCommand('CMS')                                                                     # send sync command (regardless what driver tells)
            if sync_result.strip() == 'E':                                                                                  # if sync result is E, than fault happen
                self.logger.warning('addRefinementSt -> Star could not be added. ra:{0} dec:{1}'.format(ra, dec))           # write debug output
                return False                                                                                                # no refinement feedback
            else:                                                                                                           # otherwise
                return True                                                                                                 # result OK, synced
        else:                                                                                                               # if simulation, than always OK
            return True                                                                                                     # simulation OK

    def runModel(self, modeltype, runPoints):                                                                               # model run routing
        self.LogQueue.put('delete')                                                                                         # deleting the logfile view
        self.LogQueue.put('Start {0} Model. {1}'.format(modeltype, time.ctime()))                                           # Start informing user
        self.errSum = 0.0                                                                                                   # resetting all the counting data for the model
        self.numCheckPoints = 0                                                                                             # number og checkpoints done
        self.results = []                                                                                                   # error results
        if self.ui.checkDoSubframe.isChecked():                                                                             # should we run with subframes
            scaleSubframe = self.ui.scaleSubframe.value() / 100                                                             # scale subframe in percent
            self.sub, self.sizeX, self.sizeY, self.offX, self.offY = self.prepareCaptureImageSubframes(scaleSubframe)       # calculate the necessary data
        else:                                                                                                               # otherwise
            self.sub = False                                                                                                # set default values
            self.sizeX = 0                                                                                                  #
            self.sizeY = 0                                                                                                  #
            self.offX = 0                                                                                                   #
            self.offY = 0                                                                                                   #
        self.logger.debug('runModel       -> subframe: {0}, {1}, {2}, {3}, {4}'.format(self.sub, self.sizeX, self.sizeY, self.offX, self.offY))    # log data
        if not self.ui.checkTestWithoutMount.isChecked():                                                                   # if mount simulated, no real commands to mount
            self.commandQueue.put('PO')                                                                                     # unpark to start slewing
            self.commandQueue.put('AP')                                                                                     # tracking should be on as well
        for i, p in enumerate(runPoints):                                                                                   # run through all model points
            if p[2].isVisible():                                                                                            # is the model point already run ?
                if self.cancel:                                                                                             # here is the entry point for canceling the model run
                    self.LogQueue.put('\n\n{0} Model canceled !\n'.format(modeltype))                                       # we keep all the stars before
                    self.cancel = False                                                                                     # and make it back to default
                    self.ui.btn_cancelBaseModel.setStyleSheet('background-color: rgb(32,32,32); color: rgb(192,192,192)')   # button back to default color
                    self.ui.btn_cancelRefinementModel.setStyleSheet('background-color: rgb(32,32,32); color: rgb(192,192,192)')     # button back to default color
                    break                                                                                                   # finally stopping model run
                self.LogQueue.put('\n\nSlewing to point {0:2d}  @ Az: {1:3d}\xb0 Alt: {2:2d}\xb0...'.format(i+1, p[0], p[1]))       # Gui Output
                self.logger.debug('runModel       -> point {0:2d}  Az: {1:3d} Alt: {2:2d}'.format(i+1, p[0], p[1]))         # Debug output
                self.slewMountDome(p[0], p[1])                                                                              # slewing mount and dome to az/alt for model point
                self.LogQueue.put('\tWait mount settling time {0} second(s) \n'.format(int(self.ui.settlingTime.value())))  # Gui Output
                waitSettlingTime(float(self.ui.settlingTime.value()))                                                       # wait for settling mount
                suc, mes, imagepath = self.capturingImage(i, self.mount.jd, self.mount.ra, self.mount.dec, p[0], p[1],
                                                          self.sub, self.sizeX, self.sizeY, self.offX, self.offY)           # capturing image and store position (ra,dec), time, (az,alt)
                self.logger.debug('runModel-capImg-> suc:{0} mes:{1}'.format(suc, mes))                                     # Debug
                if suc:                                                                                                     # if a picture could be taken
                    self.LogQueue.put('Solving Image...')                                                                   # output for user GUI
                    suc, ra_m, ra_sol, dec_m, dec_sol, scale, angle, timeTS = self.solveImage(modeltype, imagepath)         # solve the position and returning the values
                    self.logger.debug('runModel-solve -> ra:{0} dec:{1} suc:{2} scale:{3} angle:{4}'.format(ra_sol, dec_sol, suc, scale, angle))  # debug output
                    if not self.ui.checkKeepImages.isChecked():                                                             # check if the model images should be kept
                        os.remove(imagepath)                                                                                # otherwise just delete them
                    if suc:                                                                                                 # solved data is there, we can sync
                        if not modeltype == 'Analyse':                                                                      # if we run analyse, we don't change the model
                            self.addRefinementStar(ra_sol, dec_sol)                                                         # sync the actual star to resolved coordinates in J2000
                        self.numCheckPoints += 1                                                                            # increase index for synced stars
                        raE = (ra_sol - ra_m) * 3600                                                                        # calculate the alignment error ra
                        decE = (dec_sol - dec_m) * 3600                                                                     # calculate the alignment error dec
                        err = math.sqrt(raE * raE + decE * decE)                                                            # accumulate sum of error vectors squared
                        self.logger.debug('runModel       -> raE:{0} decE:{1} ind:{2}'.format(raE, decE, self.numCheckPoints))      # generating debug output
                        self.results.append((i, p[0], p[1], ra_m, dec_m, ra_sol, dec_sol, raE, decE, err))                  # adding point for matrix
                        p[2].setVisible(False)                                                                              # set the relating modeled point invisible
                        self.LogQueue.put(
                            '\t\t\tRA: {0:3.1f}  DEC: {1:3.1f}  Scale: {2:2.2f}  Angle: {3:3.1f}  RAdiff: {4:2.1f}  DECdiff: {5:2.1f}  Took: {6:3.1f}s'.format(
                                ra_sol, dec_sol, scale, angle, raE, decE, timeTS))                                          # data for User
                        self.logger.debug(
                            'runModel       -> RA: {0:3.1f}  DEC: {1:3.1f}  Scale: {2:2.2f}  Angle: {3:3.1f}  Error: {4:2.1f}  Took: {5:3.1f}s'.format(
                                ra_sol, dec_sol, scale, angle, err, timeTS))                                                # log output
        self.LogQueue.put('\n\n{0} Model finished. Number of modeled points: {1:3d}   {2}.\n\n'.format(modeltype, self.numCheckPoints, time.ctime()))    # GUI output
        return self.results                                                                                                 # return results for analysing<|MERGE_RESOLUTION|>--- conflicted
+++ resolved
@@ -444,11 +444,7 @@
                 fitsFileHandle = pyfits.open(imagepath, mode='update')                                                      # open for adding field info
                 fitsHeader = fitsFileHandle[0].header                                                                       # getting the header part
                 fitsHeader['DATE-OBS'] = time.strftime('%Y-%m-%dT%H:%M:%S.0', time.gmtime((jd - 2440587.5) * 86400))        # set time to current time of the mount
-<<<<<<< HEAD
-                h, m, s, sign = self.mount.decimalToDegree(ra)                                                               # convert
-=======
                 h, m, s, sign = self.mount.decimalToDegree(ra)                                                              # convert
->>>>>>> ea39ee42
                 fitsHeader['OBJCTRA'] = '{0:02} {1:02} {2:02}'.format(h, m, s)                                              # set the point coordinates from mount in J2000 as hi nt precision 2 ???
                 h, m, s, sign = self.mount.decimalToDegree(dec)                                                             # convert
                 fitsHeader['OBJCTDEC'] = '{0}{1:02} {2:02} {3:02}'.format(sign, h, m, s)                                    # set dec as well
@@ -518,15 +514,11 @@
             h, m, s, sign = self.mount.decimalToDegree(self.mount.transform.RATopocentric)                                  # convert to Jnow
             self.mount.sendCommand('Sr{0:02d}:{1:02d}:{2:04.2f}'.format(h, m, s))                                           # Write jnow ra to mount
             h, m, s, sign = self.mount.decimalToDegree(self.mount.transform.DecTopocentric)                                 # convert to Jnow
-<<<<<<< HEAD
-            self.mount.sendCommand('Sd{0:+02d}*{1:02d}:{2:04.2f}'.format(h, m, s))
-=======
             self.mount.sendCommand('Sd{0:+02d}*{1:02d}:{2:04.2f}'.format(h, m, s))                                          # Write jnow dec to mount
->>>>>>> ea39ee42
             self.logger.debug('addRefinementSt -> ra:{0} dec:{1}'.format(self.mount.transform.RATopocentric, self.mount.transform.DecTopocentric))  # debug output
             sync_result = self.mount.sendCommand('CMS')                                                                     # send sync command (regardless what driver tells)
             if sync_result.strip() == 'E':                                                                                  # if sync result is E, than fault happen
-                self.logger.warning('addRefinementSt -> Star could not be added. ra:{0} dec:{1}'.format(ra, dec))           # write debug output
+                self.logger.warning('addRefinementSt -> Star could not be added. ra:{0} dec:{1}'.format(ra, dec))         # write debug output
                 return False                                                                                                # no refinement feedback
             else:                                                                                                           # otherwise
                 return True                                                                                                 # result OK, synced
