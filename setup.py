--- conflicted
+++ resolved
@@ -1,13 +1,8 @@
 from distutils.core import setup
 
 setup(
-<<<<<<< HEAD
-    name='mountwizzard-beta',
-    version='2.1.2',
-=======
     name='mountwizzard',
     version='2.0.8',
->>>>>>> cbd17d72
     packages=[
         'mountwizzard',
         'mountwizzard/support'
@@ -18,7 +13,7 @@
         'pypiwin32>=219',
         'pyfits>=3.4'
     ],
-    url='https://pypi.python.org/pypi/mountwizzard-beta',
+    url='https://pypi.python.org/pypi/mountwizzard',
     license='APL 2.0',
     author='mw',
     author_email='michael@wuertenberger.org',
