# Changelog:
<<<<<<< HEAD
2.1.2
- adding ascom camera

2.1.1
- enabled storing status TSX interface
- changing camera status. for green the SGPro / TSX server have to be there and connected !

2.1.0
- added timeshift for DSO track
- optimized GUI for model management
- adding meridian limit for tracking
- adding meridian limit for slewing
- adding time to meridian in gui
- added support for TheSkyX as experimental trial !!!!!
=======
2.0.8
- prepare for hint in FITS header

2.0.7
- bugfix for subframe reported by tonk
>>>>>>> cbd17d72

2.0.5, 2.0.6
- adjusting to interface change SGPro release 2.6.17 for CMOS cams

2.0.4
- GTMP1 and GTMP2 show same temperature: 10micron: that's right, because its the temp of the motor circuit. changed that
- removed error message "horizon points file could not be loaded" if filename is empty
- corrected behaviour when changing horizon mask setting and enabling direct redraw
- bugfix to access file model001.py while simulation reported by Steffen (Smayer)
- improved responsiveness for selecting DSO points and Grid points (immediate redraw)


2.0.2, 2.0.3
- bugfix in batch modeling

2.0.1
- improved mounts handling

2.0.0
- added tooltips in analyses window
- added save config button (thanks for the hint BrokeAstronomer)

1.9.3, 1.9.4, 1.9.5, 1.9.6
- rehearsal mode

1.9.2
- message for model clearing

1.9.1
- added customization of DSO Track

1.9.0
- finalizing the release candidate

1.1.16
- bugfix clear model -> thanks to TONK
- refactoring az alt from int to float
- error logging in stick / weather implemented
- improvement readability tracking widget
- bugfix Dome support
- bugfix camera chooser

1.1.15
- added Camera chooser
- refactoring for multiple software support
- refactoring of classes inside mw

1.1.14
- bugfix DSO model point

1.1.13
- small internal bugfixes for gui
- delete worst model point
- bugfix (hopefully) for froze pointer

1.1.12
- for loading model points file, TSX (TheSkyX Format is also supported)

1.1.11
- adding first unittests
- refactoring

1.1.10
- changing setup.py

1.1.9
- changing simulation values

1.1.8
- optimisations
- adding feature batch model calculation

1.1.7
- cyclic logs per day
- correction simulation ascom telescope simulator
- bugfix waiting for start slewing while modeling

1.1.6
- correction relays
- ui improvements
- test automation

1.1.5
- ui refreshment
- change analyse view
- update storing data

1.1.4
- ui reshaping and separate windows for points and analyse
- updating model algorithm for batch calculation
- updating tooltips with correct indications
- bugfixing

1.1.3
- bugfixing

1.1.2
- refactoring windows classes
- refactoring analyse classes
- bugfix barry talked (spelling issue)

1.1.1
- bugfix solve message say OK, but timeout plate solving happened
- bugfix in hint calculation in case of binning
- reshaping logging while modeling
- complete new analyse part
- added polar plots for analysing your modeling
- bugfixing

1.1.0
- release of tested version

1.0.26
- check and change ra/dec hints

1.0.25
- improved storing of coordinate due to bugfix
- optimized interface for load horizon file

1.0.24
- bugfix to reported michel-d bug

1.0.23
- increased precision for model parameter transfer
- DSLR should run with SGPro beta 2.5.2.8

1.0.22
- bugfix modeling

1.0.21
- preparation for batch modeling / remodeling

1.0.20
- improved storing while keeping images from modeling

1.0.19
- bugfix in solving

1.0.18
- optimizing for time delay between imaging and point add in mount

1.0.17
- bugfix for not connecting stickstation directly

1.0.16
- changed waiting for start slewing to avoid a race condition

1.0.15
- setting default installation without dome
- increasing wait time for slewing to 2.2 s

1.0.14
- adaption for Time Flexure -> Delay time
- adding more option for Grid points
- adding hysterese analyse

1.0.13
- turning on tracking while imaging in analyse path
- show dome status in gray, when no dome driver selected
- checked for PlateSolve2: should run
- astronomy.net should work

1.0.12
- correction readme install
- bugfix model run already modeled points

1.0.11
- bugfix in driver selection

1.0.10
- analyse for time dependant deviations of mount
- implemented showing position and movement of dome if present

1.0.9
- removed extended logging

1.08
- bugfixing dome support with Geremia

1.07
- bugfixes dome support

1.06
- dome support
- utc from computer to iso time from mount in fits
- canceled run could be rerun
- some refactoring and bugfixes

1.05
- second fix

1.04
- fix bug reported from Geremia Forino

## beta Version:
0.93
- change distribution to python package format
- changed Jnow / J2000 conversion to ASCOM / NOVAS library

0.92
- improvements an refactoring

0.91
- improved modeling settings / behaviour

0.90
! settings ar now under /config subdirectory !
if you want to reuse you config, just copy is there !
- save / restore window position for next start
- adding model analysis first step to test
- added coloring for mount status
- added modeling support for pointcloud generation
- added automatic analyses file naming an storing
- added colored analysis figures
- many corrections and bugfixes

0.89
- bugfixing

0.88
- testing with out camera optimized
- added ISO settings
- added setting for tracking on/off after alt/az slew
- logging level to debug

0.87
- bugfixing und maintenance

0.86
- added canceling of modeling task
- added coloring for running task, so everybody can see, if tasks run
- implementing logfile (model.log), actual on debug level
- improved reconnection to mount

0.85
- transfer mount site data to astropy loc
- reverse calculation of model point in az/alt (actually removed)
- generation of model star setups including visualisation
- updating GUI

0.84
- refactoring -> SGPro abstraction to separate class

0.83
- optimizing main loop

0.82
- started implementing logging function
- bugfixing for error cases plate solving through SGPro
- stability improvements
- optimizing GUI (Moving Control to Pointing Tab)

0.81
- first running modelling for test
- refactoring coordinate transformations to astropy (and away from driver)

0.8
- Command tools should work
- base modeling works
- refinement modeling
- Optimizing for Target RMS works


alpha versions:

1.8
- cleanup and remove dependency from comtypes and moving to dynamic late binding of ASCOm Drivers
- If Connection goes away, this could no longer be detected
- no installation of comtypes needed anymore

1.7
- cleanup and doing the modelling with SGPro run. modeling should be possible on an beta status

1.6
- complete refactoring and moving towards multi threading of the tool.
- need to install some more libraries.

1.5
- adding SGPro support and moving towards modelling feature - still nonfunctional

1.4
- including astropy for FITS handling and doing the interface to SGPro
- cleanup, refactoring and readability of code

1.3
- optimizing UI for switching on / off dual tracking, refraction, unattended flip
- improving readme for installation

1.2
- bugfixing refactor Data
- New Feature: Direct Transfer Refraction Data from Stick to Mount by button press

1.2
- minor optimisations

1.0
- initial release<|MERGE_RESOLUTION|>--- conflicted
+++ resolved
@@ -1,26 +1,9 @@
 # Changelog:
-<<<<<<< HEAD
-2.1.2
-- adding ascom camera
-
-2.1.1
-- enabled storing status TSX interface
-- changing camera status. for green the SGPro / TSX server have to be there and connected !
-
-2.1.0
-- added timeshift for DSO track
-- optimized GUI for model management
-- adding meridian limit for tracking
-- adding meridian limit for slewing
-- adding time to meridian in gui
-- added support for TheSkyX as experimental trial !!!!!
-=======
 2.0.8
 - prepare for hint in FITS header
 
 2.0.7
 - bugfix for subframe reported by tonk
->>>>>>> cbd17d72
 
 2.0.5, 2.0.6
 - adjusting to interface change SGPro release 2.6.17 for CMOS cams
